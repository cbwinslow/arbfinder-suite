# ArbFinder Suite

[![Python 3.9+](https://img.shields.io/badge/python-3.9+-blue.svg)](https://www.python.org/downloads/)
[![License: MIT](https://img.shields.io/badge/License-MIT-yellow.svg)](https://opensource.org/licenses/MIT)
[![Code style: black](https://img.shields.io/badge/code%20style-black-000000.svg)](https://github.com/psf/black)

**Version 2.0** - Cloud-Native Platform with AI Agents

## 🚀 What's New in 2.0

- ☁️ **Cloudflare Platform**: Deploy on Cloudflare Workers, Pages, D1, and R2
- 🤖 **AI Agents**: CrewAI + OpenRouter integration for intelligent automation
- 🧠 **Metadata Enrichment**: AI-powered product data extraction and enhancement
- 📝 **Listing Generation**: Automated SEO-optimized listing content creation
- 🔍 **Crawl4AI Integration**: Intelligent web scraping with AI
- 📊 **Observability**: LangFuse and LangSmith integration for agent monitoring
- 📚 **Comprehensive Docs**: 150KB+ of documentation covering all aspects
- 🛠️ **Setup Automation**: Automated Cloudflare deployment scripts

## Features

### Core Features
- 🔍 **Multi-Platform Crawling**: ShopGoodwill, GovDeals, GovernmentSurplus, eBay comps
- 💰 **Arbitrage Detection**: Intelligent profit opportunity identification
- 📊 **Interactive TUI**: Rich terminal interface with real-time updates
- 🖥️ **Enhanced CLI**: Subcommands for search, watch, config, db, server
- 🚀 **REST API**: FastAPI backend with search, filtering, and statistics
- 💎 **Modern Frontend**: Next.js with responsive design and dark mode
- 📦 **TypeScript SDK**: Official client library for Node.js/TypeScript
- 🐳 **Docker Support**: Containerized deployment option

### AI-Powered Features
- 🤖 **CrewAI Agents**: Coordinated AI agents for complex workflows
- 🧠 **OpenRouter Integration**: Access to 50+ LLM models (free & paid)
- 📝 **Content Generation**: Automated listing titles and descriptions
- 🏷️ **Smart Tagging**: AI-powered categorization and metadata extraction
- 🔄 **LangChain Workflows**: Multi-step agent orchestration
- 📈 **Market Analysis**: AI-driven pricing recommendations

### Cloud Platform
- ☁️ **Cloudflare Workers**: Serverless edge compute
- 🗄️ **D1 Database**: Distributed SQLite database
- 📦 **R2 Storage**: S3-compatible object storage
- 🌐 **Pages Deployment**: Static site hosting
- 🛡️ **WAF Integration**: Security and DDoS protection
- 📊 **Analytics**: Built-in observability and monitoring

### Developer Tools
- 🧪 **Test Suite**: Comprehensive pytest coverage
- 🛠️ **Makefile**: Common development tasks
- 🔧 **Pre-commit Hooks**: Automated code quality checks
- 📋 **VS Code Config**: Optimized development environment
- 🎨 **Bubbletea TUI**: Go-based multi-pane interface (experimental)

## Quick Start

### Using pip (Recommended)

```bash
# Install from source
git clone https://github.com/cbwinslow/arbfinder-suite.git
cd arbfinder-suite
pip install -e .

# Run CLI
arbfinder --version
arbfinder search "RTX 3060" --csv deals.csv
```

### Using Docker

```bash
# Build and run with Docker Compose
docker-compose up -d

# Access services
# - API: http://localhost:8080
# - Frontend: http://localhost:3000
```

## Installation

### Backend Setup

```bash
# Clone repository
git clone https://github.com/cbwinslow/arbfinder-suite.git
cd arbfinder-suite

# Create virtual environment
python3 -m venv .venv
source .venv/bin/activate  # On Windows: .venv\Scripts\activate

# Install in development mode
pip install -e ".[dev,test]"

# Or install just the dependencies
pip install -r backend/requirements.txt
```

### Frontend Setup

```bash
cd frontend
npm install
```

### TypeScript Packages (Optional)

```bash
# Install and build client library
cd packages/client
npm install
npm run build

# Install and build CLI tool
cd ../cli
npm install
npm run build
npm link  # Make available globally
```

## Usage

### Enhanced CLI (New!)

The new CLI provides a cleaner interface with subcommands:

```bash
# Search for deals
arbfinder search "RTX 3060" --csv deals.csv

# Watch for new deals
arbfinder watch "iPad Pro" --interval 1800

# Manage configuration
arbfinder config show
arbfinder config set threshold_pct 30.0

# Database operations
arbfinder db stats
arbfinder db backup
arbfinder db clean --days 30

# Run API server
arbfinder server --port 8080 --reload

# Generate shell completions
arbfinder completion bash > ~/.arbfinder-completion.bash
source ~/.arbfinder-completion.bash
```

### TypeScript CLI (New!)

```bash
# Using the TypeScript CLI
arbfinder-ts list --limit 20
arbfinder-ts search "RTX 3080"
arbfinder-ts stats
arbfinder-ts comps "iPad"

# Connect to remote API
arbfinder-ts --api-url https://api.example.com list
```

### Interactive TUI Mode (Python)

Run the crawler in interactive mode with rich terminal UI:

```bash
python3 backend/arb_finder.py --interactive
```

or simply:

```bash
python3 backend/arb_finder.py -i
```

This will prompt you for:
- Search query
- Provider selection
- Discount threshold
- Export options

### Bubbletea TUI (Go - Advanced)

Run the advanced multi-pane TUI built with Bubbletea:

```bash
make build-tui  # Build the TUI
make run-tui    # Run the TUI
```

Or directly:

```bash
cd tui
go run .
```

Features:
- **Multiple Panes**: Search, Results, Statistics, Configuration
- **Database Integration**: Save searches, configs, and price history
- **API Integration**: Real-time data from the backend server
- **Keyboard Navigation**: Full keyboard-driven interface
- **Data Persistence**: SQLite database for local storage

See [tui/README.md](tui/README.md) for detailed TUI documentation.

### Command Line Mode

Run with specific parameters:

```bash
python3 backend/arb_finder.py "RTX 3060" \
  --csv rtx_deals.csv \
  --providers shopgoodwill,govdeals,governmentsurplus \
  --threshold-pct 25
```

### CLI Options

- `-i, --interactive` - Run in interactive TUI mode
- `-q, --quiet` - Suppress progress output
- `-v, --verbose` - Enable verbose logging
- `-w, --watch` - Enable watch mode (continuous monitoring)
- `--watch-interval SEC` - Watch mode interval in seconds (default: 3600)
- `--config FILE` - Path to config file (default: ~/.arbfinder_config.json)
- `--save-config` - Save current arguments to config file
- `--csv FILE` - Export results to CSV
- `--json FILE` - Export results to JSON
- `--threshold-pct PCT` - Minimum discount percentage (default: 20.0)
- `--providers LIST` - Comma-separated provider list
- `--sim-threshold NUM` - Similarity threshold 0-100 (default: 86)
- `--live-limit NUM` - Max live listings per provider (default: 80)
- `--comp-limit NUM` - Max sold comps to fetch (default: 150)

### Watch Mode

Monitor for deals continuously:

```bash
python3 backend/arb_finder.py "RTX 3060" --watch --watch-interval 1800
```

This will check for new deals every 30 minutes and notify you when deals exceeding your threshold are found.

### Configuration Files

Create a config file to save your preferences:

```bash
# Save current settings
python3 backend/arb_finder.py "RTX 3060" --threshold-pct 25 --save-config

# Use saved config
python3 backend/arb_finder.py --config ~/.arbfinder_config.json
```

See `config.example.json` for a complete example.

### Manual Import (Facebook Marketplace)

Export your Facebook Marketplace listings and import them:

```bash
python3 backend/arb_finder.py "ignored" \
  --providers manual \
  --manual-path /path/to/fb_export.csv \
  --csv fb_deals.csv
```

## API Server

### Start the API Server

```bash
uvicorn backend.api.main:app --reload --port 8080
```

### API Endpoints

- `GET /` - API information
- `GET /api/listings` - Get listings with pagination
  - Query params: `limit`, `offset`, `source`, `order_by`
- `GET /api/listings/search?q=query` - Search listings
- `POST /api/listings` - Create new listing
- `GET /api/statistics` - Get database statistics
- `GET /api/comps` - Get comparable prices
- `GET /api/comps/search?q=query` - Search comparables
- `POST /api/stripe/create-checkout-session` - Stripe checkout

### Example API Calls

```bash
# Get statistics
curl http://localhost:8080/api/statistics

# Search listings
curl http://localhost:8080/api/listings/search?q=nvidia

# Get listings with pagination
curl "http://localhost:8080/api/listings?limit=10&offset=0&order_by=price"
```

## TypeScript/Node.js SDK

Use the official SDK to integrate ArbFinder into your Node.js applications:

```typescript
import { ArbFinderClient } from '@arbfinder/client';

// Create a client
const client = new ArbFinderClient({
  baseURL: 'http://localhost:8080',
  timeout: 30000,
});

// Get listings
const listings = await client.getListings({
  limit: 10,
  order_by: 'ts',
});

// Search listings
const results = await client.searchListings('RTX 3060');

// Get statistics
const stats = await client.getStatistics();

// Get comparable prices
const comps = await client.getComps();
```

See the [client package README](packages/client/README.md) for full documentation.

## Frontend

### Development Mode

```bash
cd frontend
cp .env.example .env.local  # Create if it doesn't exist
echo "NEXT_PUBLIC_API_BASE=http://localhost:8080" > .env.local
npm run dev
```

Open [http://localhost:3000](http://localhost:3000)

### Features

- 🎨 Modern, responsive design with Tailwind CSS
- 🔍 Real-time search and filtering
- 📊 Statistics dashboard
- 🎯 Sort by date, price, or title
- 📱 Mobile-friendly interface
- 💳 Stripe checkout integration
- ⚡ Fast, optimized performance

### Production Build

```bash
cd frontend
npm run build
npm start
```

## Environment Variables

### Backend

- `ARBF_DB` - Database path (default: `~/.arb_finder.sqlite3`)
- `STRIPE_SECRET_KEY` - Stripe API key for payments
- `FRONTEND_ORIGIN` - Frontend URL for CORS (default: `http://localhost:3000`)

### Frontend

- `NEXT_PUBLIC_API_BASE` - Backend API URL (default: `http://localhost:8080`)

## Payments

Set `STRIPE_SECRET_KEY` in backend environment. The UI will request a Checkout session from `/api/stripe/create-checkout-session`.

```bash
export STRIPE_SECRET_KEY=sk_test_...
export FRONTEND_ORIGIN=http://localhost:3000
uvicorn backend.api.main:app --reload --port 8080
```

## Architecture

```
arbfinder-suite/
├── backend/                # Python backend
│   ├── __init__.py         # Package initialization
│   ├── arb_finder.py       # Core arbitrage finder
│   ├── cli.py              # Enhanced CLI with subcommands (NEW)
│   ├── tui.py              # Rich TUI components
│   ├── config.py           # Configuration management
│   ├── utils.py            # Database utilities
│   ├── watch.py            # Watch mode
│   ├── api/
│   │   ├── __init__.py
│   │   └── main.py         # FastAPI server
│   └── requirements.txt
├── tui/                    # Go Bubbletea TUI (NEW)
│   ├── main.go             # Main TUI application
│   ├── database.go         # SQLite database layer
│   ├── api_client.go       # API client
│   ├── search_pane.go      # Search interface
│   ├── results_pane.go     # Results display
│   ├── stats_pane.go       # Statistics view
│   ├── config_pane.go      # Configuration manager
│   ├── go.mod              # Go dependencies
│   └── README.md           # TUI documentation
├── frontend/               # Next.js frontend
│   ├── app/
│   │   ├── page.tsx        # Main UI
│   │   ├── layout.tsx      # Layout
│   │   ├── globals.css     # Styles
│   │   └── comps/
│   │       └── page.tsx    # Comps viewer
│   └── package.json
├── packages/               # TypeScript/Node.js packages (NEW)
│   ├── client/             # API client SDK
│   │   ├── src/
│   │   │   └── index.ts
│   │   └── package.json
│   └── cli/                # TypeScript CLI
│       ├── src/
│       │   └── cli.ts
│       └── package.json
├── tests/                  # Test suite (NEW)
│   ├── test_cli.py
│   └── test_config.py
├── crew/
│   └── crewai.yaml         # AI agent config
├── exporters/
│   └── fb_marketplace_template.csv
├── pyproject.toml          # Python project config (NEW)
├── Makefile                # Development tasks (NEW)
├── Dockerfile              # Docker image (NEW)
├── docker-compose.yml      # Docker Compose config (NEW)
└── DEVELOPER.md            # Developer guide (NEW)
```

## Database Schema

### Listings Table

```sql
CREATE TABLE listings (
  id INTEGER PRIMARY KEY AUTOINCREMENT,
  source TEXT,
  url TEXT UNIQUE,
  title TEXT,
  price REAL,
  currency TEXT,
  condition TEXT,
  ts REAL,
  meta_json TEXT
);
```

### Comps Table

```sql
CREATE TABLE comps (
  key_title TEXT PRIMARY KEY,
  avg_price REAL,
  median_price REAL,
  count INTEGER,
  ts REAL
);
```

## Notes

- Always respect robots.txt and site ToS
- Prefer official APIs for stability (eBay, Reverb, Amazon Associates)
- Facebook Marketplace: use manual export/import; do not scrape
- Rate limiting is built-in to be polite to servers
- All HTTP requests use retry logic with exponential backoff

## Roadmap

### Completed ✅
- [x] Interactive TUI with Rich library
- [x] Progress bars and colored output
- [x] Watch mode for continuous monitoring
- [x] Configuration file support
- [x] Enhanced API with search and filtering
- [x] Statistics dashboard
- [x] Comparable prices viewer
- [x] Modern responsive UI
- [x] **Enhanced CLI with subcommands** (v0.4.0)
- [x] **TypeScript/Node.js SDK** (v0.4.0)
- [x] **Comprehensive test suite** (v0.4.0)
- [x] **Docker support** (v0.4.0)
- [x] **Developer tools and documentation** (v0.4.0)

### In Progress 🚧
- [ ] Add Reverb & Mercari providers (sold + live)
- [ ] Add time-decay weighted comps and per-category fees
- [ ] Add AI: automatic title/description generation with templates
- [ ] Increase test coverage to 80%+

### Planned 📋
- [ ] Add OAuth + multi-user inventory
- [ ] Add email/SMS notifications for deals
- [ ] Add price history tracking and charts
- [ ] Add image preview for listings
- [ ] Add scheduled crawling with cron
- [ ] Add export to PDF/Excel formats
- [ ] Add dark/light mode toggle
- [ ] Add favorites/watchlist feature
- [ ] Add browser extension for quick price checking
- [ ] Add mobile app (React Native)
- [ ] API rate limiting and authentication
- [ ] GraphQL API endpoint
- [ ] WebSocket support for real-time updates

## Development

### Quick Start

```bash
# Install development dependencies
pip install -e ".[dev,test]"

# Run tests
pytest

# Format code
black backend/

# Lint code
flake8 backend/

# Run with make
make test
make lint
make format
```

### Using Makefile

The project includes a Makefile for common tasks:

```bash
make help           # Show available commands
make install        # Install production dependencies
make install-dev    # Install development dependencies
make test           # Run tests
make test-cov       # Run tests with coverage
make lint           # Run linters
make format         # Format code
make clean          # Clean build artifacts
make run-server     # Run API server
make run-frontend   # Run frontend dev server
make docker-build   # Build Docker image
```

### Pre-commit Hooks

Install pre-commit hooks for automatic code formatting and linting:

```bash
pip install pre-commit
pre-commit install
```

Hooks will run automatically on `git commit`.

### VS Code

The repository includes VS Code settings for:
- Python debugging
- Test discovery
- Code formatting
- Linting

See `.vscode/settings.json` for configuration.

For detailed development information, see [DEVELOPER.md](DEVELOPER.md).

## 📚 Documentation

### Getting Started
- [Quick Start Guide](QUICKSTART.md) - Get up and running in 5 minutes
- [Installation Guide](README.md#installation) - Detailed setup instructions
- [Features Overview](docs/FEATURES.md) - Complete feature documentation

### Architecture & Design
- [Software Requirements Specification](docs/SRS.md) - Comprehensive requirements
- [Implementation Guide](docs/IMPLEMENTATION_GUIDE.md) - High-level architecture
- [AI Agents Architecture](docs/AGENTS.md) - AI agents design and configuration
- [Project Summary](docs/PROJECT_SUMMARY.md) - Project overview and roadmap

### Platform Setup
- [Cloudflare Setup Guide](docs/CLOUDFLARE_SETUP.md) - Complete Cloudflare deployment
- [OpenRouter Integration](docs/OPENROUTER_INTEGRATION.md) - AI/LLM integration guide

### Development
- [Developer Guide](DEVELOPER.md) - Development workflow
- [GitHub Copilot Instructions](.github/copilot-instructions.md) - AI assistant configuration
- [Prompts Collection](.github/PROMPTS.md) - Useful AI prompts
- [Model-Specific Prompts](.github/MODEL_PROMPTS.md) - Optimized prompts per model
- [Task Tracking](TASKS.md) - Project tasks with microgoals

### Additional Resources
- [Changelog](CHANGELOG.md) - Version history
- [Contributing Guide](CONTRIBUTING.md) - How to contribute
- [Enterprise Roadmap](docs/ENTERPRISE_ROADMAP.md) - Long-term development plan

## 🤝 Contributing

Contributions welcome! Please:

1. Fork the repository
2. Create a feature branch
3. Make your changes
4. Add tests for new functionality
5. Ensure all tests pass
6. Follow code style (black, flake8)
7. Submit a pull request

See [CONTRIBUTING.md](CONTRIBUTING.md) for detailed guidelines.

<<<<<<< HEAD
## Project Management

We use GitHub Projects V2 and comprehensive documentation to manage development:

- 📋 **[TASKS.md](TASKS.md)** - Complete list of identified tasks and issues
- 🎯 **[PROJECT_BOARD.md](PROJECT_BOARD.md)** - Guide to using GitHub Projects V2
- 🤖 **[AUTOMATION.md](AUTOMATION.md)** - GitHub Actions automation setup
- 📝 **[CREATING_ISSUES.md](CREATING_ISSUES.md)** - How to create issues from tasks
- 🤝 **[CODE_OF_CONDUCT.md](CODE_OF_CONDUCT.md)** - Community guidelines
- 🔒 **[SECURITY.md](SECURITY.md)** - Security policies and reporting
- 💬 **[SUPPORT.md](SUPPORT.md)** - Getting help and support

Check these files to understand our development workflow and find tasks to work on!

## License
=======
## 📝 License

MIT License - see LICENSE file for details

---

## 🌟 Star History

If you find this project useful, please consider giving it a star! ⭐

## 💬 Community

- **GitHub Issues**: [Report bugs or request features](https://github.com/cbwinslow/arbfinder-suite/issues)
- **Discussions**: [Ask questions and share ideas](https://github.com/cbwinslow/arbfinder-suite/discussions)
- **Contributing**: [Contribution guidelines](CONTRIBUTING.md)

## 🙏 Acknowledgments

- Built with [FastAPI](https://fastapi.tiangolo.com/)
- Powered by [Cloudflare Workers](https://workers.cloudflare.com/)
- AI by [OpenRouter](https://openrouter.ai/) and [CrewAI](https://www.crewai.com/)
- UI with [Next.js](https://nextjs.org/) and [Tailwind CSS](https://tailwindcss.com/)

---
>>>>>>> a5c5c08d

**Maintained by**: [@cbwinslow](https://github.com/cbwinslow)  
**Version**: 2.0  
**Last Updated**: 2025-12-15<|MERGE_RESOLUTION|>--- conflicted
+++ resolved
@@ -628,24 +628,7 @@
 
 See [CONTRIBUTING.md](CONTRIBUTING.md) for detailed guidelines.
 
-<<<<<<< HEAD
-## Project Management
-
-We use GitHub Projects V2 and comprehensive documentation to manage development:
-
-- 📋 **[TASKS.md](TASKS.md)** - Complete list of identified tasks and issues
-- 🎯 **[PROJECT_BOARD.md](PROJECT_BOARD.md)** - Guide to using GitHub Projects V2
-- 🤖 **[AUTOMATION.md](AUTOMATION.md)** - GitHub Actions automation setup
-- 📝 **[CREATING_ISSUES.md](CREATING_ISSUES.md)** - How to create issues from tasks
-- 🤝 **[CODE_OF_CONDUCT.md](CODE_OF_CONDUCT.md)** - Community guidelines
-- 🔒 **[SECURITY.md](SECURITY.md)** - Security policies and reporting
-- 💬 **[SUPPORT.md](SUPPORT.md)** - Getting help and support
-
-Check these files to understand our development workflow and find tasks to work on!
-
-## License
-=======
-## 📝 License
+
 
 MIT License - see LICENSE file for details
 
@@ -669,7 +652,6 @@
 - UI with [Next.js](https://nextjs.org/) and [Tailwind CSS](https://tailwindcss.com/)
 
 ---
->>>>>>> a5c5c08d
 
 **Maintained by**: [@cbwinslow](https://github.com/cbwinslow)  
 **Version**: 2.0  
